import re
import collections
import faust
from faust.agents import Agent
from faust.app.base import SCAN_AGENT, SCAN_PAGE, SCAN_TASK
from faust.assignor.leader_assignor import LeaderAssignor, LeaderAssignorT
from faust.channels import Channel, ChannelT
from faust.cli.base import AppCommand
from faust.exceptions import (
    AlreadyConfiguredWarning,
    ConsumerNotStarted,
    ImproperlyConfigured,
    SameNode,
)
from faust.fixups.base import Fixup
from faust.sensors.monitor import Monitor
from faust.serializers import codecs
from faust.transport.base import Transport
from faust.transport.conductor import Conductor
from faust.transport.consumer import Consumer, Fetcher
from faust.types import TP
from faust.types.models import ModelT
from faust.types.settings import Settings
from faust.types.web import ResourceOptions
from mode import Service
from mode.utils.compat import want_bytes
from mode.utils.mocks import ANY, AsyncMock, Mock, call, patch
from yarl import URL
import pytest

TEST_TOPIC = 'test'
CONFIG_DICT = {
    'broker': 'kafka://foo',
    'stream_buffer_maxsize': 1,
}
CONFIG_PATH = 't.unit.app.test_base.ConfigClass'

TP1 = TP('foo', 0)
TP2 = TP('bar', 1)
TP3 = TP('baz', 2)
TP4 = TP('xuz', 3)


class ConfigClass:
    broker = 'kafka://foo'
    stream_buffer_maxsize = 1


class Key(faust.Record):
    value: int


class Value(faust.Record, serializer='json'):
    amount: float


@pytest.mark.asyncio
@pytest.mark.parametrize('key,topic_name,expected_topic,key_serializer', [
    ('key', TEST_TOPIC, TEST_TOPIC, None),
    (Key(value=10), TEST_TOPIC, TEST_TOPIC, None),
    ({'key': 'k'}, TEST_TOPIC, TEST_TOPIC, 'json'),
    (None, 'topic', 'topic', None),
    (b'key', TEST_TOPIC, TEST_TOPIC, None),
    ('key', 'topic', 'topic', None),
])
async def test_send(
        key, topic_name, expected_topic, key_serializer, app):
    topic = app.topic(topic_name)
    event = Value(amount=0.0)
    await app.send(topic, key, event, key_serializer=key_serializer)
    # do it twice so producer_started is also True
    await app.send(topic, key, event, key_serializer=key_serializer)
    expected_sender = app.producer.send
    if key is not None:
        if isinstance(key, str):
            # Default serializer is raw, and str should be serialized
            # (note that a bytes key will be left alone.
            key_serializer = 'raw'
        if isinstance(key, ModelT):
            expected_key = key.dumps(serializer='raw')
        elif key_serializer:
            expected_key = codecs.dumps(key_serializer, key)
        else:
            expected_key = want_bytes(key)
    else:
        expected_key = None
    expected_sender.assert_called_with(
        expected_topic, expected_key, event.dumps(),
        partition=None,
        timestamp=None,
        headers={},
    )


@pytest.mark.asyncio
async def test_send_str(app):
    await app.send('foo', Value(amount=0.0))


class test_App:

    def test_stream(self, *, app):
        s = app.topic(TEST_TOPIC).stream()
        assert s.channel.topics == (TEST_TOPIC,)
        assert s.channel in app.topics
        assert s.channel.app == app

    def test_new_producer(self, *, app):
        app._producer = None
        transport = app._transport = Mock(
            name='transport',
            autospec=Transport,
        )
        assert app._new_producer() is transport.create_producer.return_value
        transport.create_producer.assert_called_with(beacon=ANY)
        assert app.producer is transport.create_producer.return_value

    @pytest.mark.parametrize('broker_url,broker_consumer_url', [
        ('moo://', None),
        ('moo://', 'zoo://'),
    ])
    def test_new_transport(self, broker_url, broker_consumer_url, *,
                           app, patching):
        app.conf.broker = broker_url
        if broker_consumer_url:
            app.conf.broker_consumer = broker_consumer_url
        by_url = patching('faust.transport.by_url')
        assert app._new_transport() is by_url.return_value.return_value
        assert app.transport is by_url.return_value.return_value
        by_url.assert_called_with(app.conf.broker_consumer[0])
        by_url.return_value.assert_called_with(
            app.conf.broker_consumer, app, loop=app.loop)
        app.transport = 10
        assert app.transport == 10

    @pytest.mark.parametrize('broker_url,broker_producer_url', [
        ('moo://', None),
        ('moo://', 'zoo://'),
    ])
    def test_new_producer_transport(self, broker_url, broker_producer_url, *,
                                    app, patching):
        app.conf.broker = broker_url
        if broker_producer_url:
            app.conf.broker_producer = broker_producer_url
        by_url = patching('faust.transport.by_url')
        transport = app._new_producer_transport()
        assert transport is by_url.return_value.return_value
        assert app.producer_transport is by_url.return_value.return_value
        by_url.assert_called_with(app.conf.broker_producer[0])
        by_url.return_value.assert_called_with(
            app.conf.broker_producer, app, loop=app.loop)
        app.producer_transport = 10
        assert app.producer_transport == 10

    @pytest.mark.asyncio
    async def test_on_stop(self, *, app):
        app._http_client = Mock(name='http_client', close=AsyncMock())
        app._producer = Mock(name='producer', flush=AsyncMock())
        await app.on_stop()
        app._http_client.close.assert_called_once_with()
        app._http_client = None
        await app.on_stop()
        app._producer = None
        await app.on_stop()

    @pytest.mark.asyncio
    async def test_stop_consumer__wait_empty_enabled(self, *, app):
        app.conf.stream_wait_empty = True
        await self.assert_stop_consumer(app)
        app._consumer.wait_empty.assert_called_once_with()

    @pytest.mark.asyncio
    async def test_stop_consumer__wait_empty_disabled(self, *, app):
        app.conf.stream_wait_empty = False
        await self.assert_stop_consumer(app)
        app.consumer.wait_empty.assert_not_called()

    async def assert_stop_consumer(self, app):
        consumer = app._consumer = Mock(
            wait_empty=AsyncMock(),
        )
        consumer.assignment.return_value = set()
        app.tables = Mock()
        app.flow_control = Mock()
        app._stop_fetcher = AsyncMock()
        await app._stop_consumer()

        consumer.assignment.side_effect = ConsumerNotStarted()
        await app._stop_consumer()

        consumer.assignment.side_effect = None
        assigned = {TP('foo', 0), TP('bar', 1)}
        consumer.assignment.return_value = assigned

        await app._stop_consumer()
        app.tables.on_partitions_revoked.assert_called_once_with(assigned)
        consumer.stop_flow.assert_called_once_with()
        app.flow_control.suspend.assert_called_once_with()
        app._stop_fetcher.assert_called_once_with()

    def test_on_rebalance_start__existing_state(self, *, app):
        app._rebalancing_sensor_state = {'foo': 'bar'}
        app.log.warning = Mock()
        app.on_rebalance_start()
        app.log.warning.assert_called_once()

    def test_on_rebalance_return__no_state(self, *, app):
        app._rebalancing_sensor_state = None
        app.log.warning = Mock()
        app.on_rebalance_return()
        app.log.warning.assert_called_once()

    def test_on_rebalance_return__has_state(self, *, app):
        app._rebalancing_sensor_state = {'time_start': 100.0}
        app.sensors.on_rebalance_return = Mock()
        app.on_rebalance_return()
        app.sensors.on_rebalance_return.assert_called_once_with(
            app, app._rebalancing_sensor_state,
        )

    def test_on_rebalance_start_end(self, *, app):
        app.tables = Mock()
        app.sensors = Mock()
        app.sensors.on_rebalance_start.return_value = {
            'time_start': 100.,
        }
        assert not app.rebalancing

        app.on_rebalance_start()
        assert app._rebalancing_sensor_state
        assert app.rebalancing
        app.tables.on_rebalance_start.assert_called_once_with()

        app.on_rebalance_return()

        app.on_rebalance_end()
        assert not app.rebalancing
        assert not app._rebalancing_sensor_state

        app.tracer = Mock(name='tracer')
        app.on_rebalance_start()
        span = app._rebalancing_span
        assert span is not None
        app._rebalancing_sensor_state = None
        app.log.warning = Mock()
        app.on_rebalance_end()
        span.finish.assert_called_once_with()
        app.log.warning.assert_called_once()

        assert not app.rebalancing

    def test_trace(self, *, app):
        app.tracer = None
        with app.trace('foo'):
            pass
        app.tracer = Mock()
        assert app.trace('foo') is app.tracer.trace.return_value

    def test_traced(self, *, app):
        @app.traced
        def foo(val):
            return val
        assert foo(42) == 42

    def test__start_span_from_rebalancing(self, *, app):
        app.tracer = None
        app._rebalancing_span = None
        assert app._start_span_from_rebalancing('foo')
        app.tracer = Mock(name='tracer')
        try:
            app._rebalancing_span = Mock(name='span')
            assert app._start_span_from_rebalancing('foo')
        finally:
            app.tracer = None
            app._rebalancing_span = None

    @pytest.mark.asyncio
    async def test_on_partitions_revoked(self, *, app):
        app.on_partitions_revoked = Mock(send=AsyncMock())
        consumer = app.consumer = Mock(
            wait_empty=AsyncMock(),
            transactions=Mock(
                on_partitions_revoked=AsyncMock(),
            ),
        )
        app.tables = Mock()
        app.flow_control = Mock()
        app._producer = Mock(flush=AsyncMock())
        revoked = {TP('foo', 0), TP('bar', 1)}
        ass = app.consumer.assignment.return_value = {TP('foo', 0)}

        app.in_transaction = False
        await app._on_partitions_revoked(revoked)

        app.on_partitions_revoked.send.assert_called_once_with(revoked)
        consumer.stop_flow.assert_called_once_with()
        app.flow_control.suspend.assert_called_once_with()
        consumer.pause_partitions.assert_called_once_with(ass)
        app.flow_control.clear.assert_called_once_with()
        consumer.wait_empty.assert_called_once_with()
        app._producer.flush.assert_called_once_with()
        consumer.transactions.on_partitions_revoked.assert_not_called()

        app.in_transaction = True
        await app._on_partitions_revoked(revoked)
        consumer.transactions.on_partitions_revoked.assert_called_once_with(
            revoked)

    @pytest.mark.asyncio
    async def test_on_partitions_revoked__no_assignment(self, *, app):
        app.on_partitions_revoked = Mock(send=AsyncMock())
        app.consumer = Mock()
        app.tables = Mock()
        revoked = {TP('foo', 0), TP('bar', 1)}
        app.consumer.assignment.return_value = set()
        await app._on_partitions_revoked(revoked)

        app.on_partitions_revoked.send.assert_called_once_with(revoked)

    @pytest.mark.asyncio
    async def test_on_partitions_revoked__crashes(self, *, app):
        app.on_partitions_revoked = Mock(send=AsyncMock())
        app.crash = AsyncMock()
        app.consumer = Mock()
        app.tables = Mock()
        revoked = {TP('foo', 0), TP('bar', 1)}
        app.consumer.assignment.side_effect = RuntimeError()
        await app._on_partitions_revoked(revoked)

        app.crash.assert_called_once()

    @pytest.mark.asyncio
    async def test_on_partitions_revoked__when_stopped(self, *, app):
        app._stopped.set()
        app._on_rebalance_when_stopped = AsyncMock()
        await app._on_partitions_revoked(set())
        app._on_rebalance_when_stopped.assert_called_once_with()

    @pytest.mark.asyncio
    async def test_stop_fetcher(self, *, app):
        app._fetcher = Mock(stop=AsyncMock())
        await app._stop_fetcher()
        app._fetcher.stop.assert_called_once_with()
        app._fetcher.service_reset.assert_called_once_with()

    def test_on_rebalance_when_stopped(self, *, app):
        app.consumer = Mock()
        app._on_rebalance_when_stopped()
        app.consumer.close.assert_called_once_with()

    @pytest.mark.asyncio
    async def test_on_partitions_assigned__when_stopped(self, *, app):
        app._stopped.set()
        app._on_rebalance_when_stopped = AsyncMock()
        await app._on_partitions_assigned(set())
        app._on_rebalance_when_stopped.assert_called_once_with()

    @pytest.mark.asyncio
    async def test_on_partitions_assigned(self, *, app):
        app._assignment = {TP('foo', 1), TP('bar', 2)}
        app.on_partitions_assigned = Mock(send=AsyncMock())
        app.consumer = Mock(
            transactions=Mock(
                on_rebalance=AsyncMock(),
            ),
        )
        app.agents = Mock(
            on_rebalance=AsyncMock(),
        )
        app.tables = Mock(
            on_rebalance=AsyncMock(),
        )
        app.topics = Mock(
            maybe_wait_for_subscriptions=AsyncMock(),
            on_partitions_assigned=AsyncMock(),
        )

        assigned = {TP('foo', 1), TP('baz', 3)}
        revoked = {TP('bar', 2)}
        newly_assigned = {TP('baz', 3)}

        app.in_transaction = False
        await app._on_partitions_assigned(assigned)

        app.agents.on_rebalance.assert_called_once_with(
            revoked, newly_assigned)
        app.topics.maybe_wait_for_subscriptions.assert_called_once_with()
        app.consumer.pause_partitions.assert_called_once_with(assigned)
        app.topics.on_partitions_assigned.assert_called_once_with(assigned)
        app.consumer.transactions.on_rebalance.assert_not_called()
        app.tables.on_rebalance.assert_called_once_with(
            assigned, revoked, newly_assigned)
        app.on_partitions_assigned.send.assert_called_once_with(assigned)

        app.in_transaction = True
        app._assignment = {TP('foo', 1), TP('bar', 2)}
        await app._on_partitions_assigned(assigned)
        app.consumer.transactions.on_rebalance.assert_called_once_with(
            assigned, revoked, newly_assigned)

    @pytest.mark.asyncio
    async def test_on_partitions_assigned__crashes(self, *, app):
        app._assignment = {TP('foo', 1), TP('bar', 2)}
        app.on_partitions_assigned = Mock(send=AsyncMock())
        app.consumer = Mock()
        app.agents = Mock(
            on_rebalance=AsyncMock(),
        )
        app.agents.on_rebalance.coro.side_effect = RuntimeError()
        app.crash = AsyncMock()

        await app._on_partitions_assigned(set())
        app.crash.assert_called_once()

    @pytest.mark.parametrize('prev,new,expected_revoked,expected_assigned', [
        (None, {TP1, TP2}, set(), {TP1, TP2}),
        (set(), set(), set(), set()),
        (set(), {TP1, TP2}, set(), {TP1, TP2}),
        ({TP1, TP2}, {TP1, TP2}, set(), set()),
        ({TP1, TP2}, {TP1, TP3, TP4}, {TP2}, {TP3, TP4}),
    ])
    def test_update_assignment(
            self, prev, new, expected_revoked, expected_assigned,
            *, app):
        app._assignment = prev
        revoked, newly_assigned = app._update_assignment(new)
        assert revoked == expected_revoked
        assert newly_assigned == expected_assigned
        assert app._assignment == new

    def test_worker_init(self, *, app):
        fixup1 = Mock(name='fixup1', autospec=Fixup)
        fixup2 = Mock(name='fixup2', autospec=Fixup)
        app.fixups = [fixup1, fixup2]
        app.worker_init()
<<<<<<< HEAD
=======
        app.worker_init_post_autodiscover()

>>>>>>> 18f446a7
        fixup1.on_worker_init.assert_called_once_with()
        fixup2.on_worker_init.assert_called_once_with()

    def test_worker_init_post_autodiscover(self, *, app):
        on_worker_init = app.on_worker_init.connect(
            Mock(name='on_worker_init'))
        app.worker_init_post_autodiscover()
        on_worker_init.assert_called_once_with(app, signal=app.on_worker_init)

    def test_discover(self, *, app):
        app.conf.autodiscover = ['a', 'b', 'c']
        app.conf.origin = 'faust'
        fixup1 = Mock(name='fixup1', autospec=Fixup)
        fixup1.autodiscover_modules.return_value = ['d', 'e']
        app.fixups = [fixup1]
        with patch('faust.app.base.venusian'):
            with patch('importlib.import_module') as import_module:
                app.discover()

                import_module.assert_has_calls(
                    [
                        call('a'),
                        call('b'),
                        call('c'),
                        call('d'),
                        call('e'),
                        call('faust'),
                    ],
                    any_order=True,
                )

    def test_discover__disabled(self, *, app):
        app.conf.autodiscover = False
        app.discover()

    def test_discover__unknown_module(self, *, app):
        app.conf.autodiscover = ['xcxz']
        app.conf.origin = 'faust'
        with patch('faust.app.base.venusian'):
            with pytest.raises(ModuleNotFoundError):
                app.discover()

    def test_discovery_modules__bool(self, *, app):
        app.conf.origin = 'faust'
        app.conf.autodiscover = True
        assert app._discovery_modules() == ['faust']

    def test_discovery_modules__callable(self, *, app):
        app.conf.origin = 'faust'
        app.conf.autodiscover = lambda: ['a', 'b', 'c']
        assert app._discovery_modules() == ['a', 'b', 'c', 'faust']

    def test_discovery_modules__list(self, *, app):
        app.conf.origin = 'faust'
        app.conf.autodiscover = ['a', 'b', 'c']
        assert app._discovery_modules() == ['a', 'b', 'c', 'faust']

    def test_discovery_modules__list_no_origin(self, *, app):
        app.conf.origin = None
        app.conf.autodiscover = ['a', 'b', 'c']
        assert app._discovery_modules() == ['a', 'b', 'c']

    def test_discovery_modules__disabled(self, *, app):
        app.conf.origin = 'faust'
        app.conf.autodiscover = False
        assert app._discovery_modules() == []

    def test_discovery_modules__without_origin(self, *, app):
        app.conf.autodiscover = True
        app.conf.origin = None
        with pytest.raises(ImproperlyConfigured):
            app._discovery_modules()

    def test_discover_ignore(self, *, app):
        with patch('faust.app.base.venusian') as venusian:
            app.conf.origin = 'faust'
            app.conf.autodiscover = ['re', 'collections']
            app.discover(categories=['faust.agent'], ignore=['re', 'faust'])

            assert venusian.Scanner().scan.assert_has_calls([
                call(
                    re,
                    categories=('faust.agent', ),
                    ignore=['re', 'faust'],
                    onerror=app._on_autodiscovery_error,
                ),
                call(
                    faust,
                    categories=('faust.agent', ),
                    ignore=['re', 'faust'],
                    onerror=app._on_autodiscovery_error,
                ),
                call(
                    collections,
                    categories=('faust.agent', ),
                    ignore=['re', 'faust'],
                    onerror=app._on_autodiscovery_error,
                ),
            ], any_order=True) is None

    def test__on_autodiscovery_error(self, *, app):
        with patch('faust.app.base.logger') as logger:
            try:
                raise KeyError('foo')
            except Exception as exc:
                app._on_autodiscovery_error('name')
                logger.warning.assert_called_once_with(
                    ANY, 'name', exc, exc_info=1)

    def test_main(self, *, app):
        with patch('faust.cli.faust.cli') as cli:
            app.finalize = Mock(name='app.finalize')
            app.worker_init = Mock(name='app.worker_init')
            app.discover = Mock(name='app.discover')

            app.conf.autodiscover = False
            with pytest.raises(SystemExit):
                app.main()

            z = app.conf.autodiscover
            assert z is False

            app.finalize.assert_called_once_with()
            app.worker_init.assert_called_once_with()
            cli.assert_called_once_with(app=app)

            with pytest.warns(AlreadyConfiguredWarning):
                app.conf.autodiscover = True
            with pytest.raises(SystemExit):
                app.main()

    def test_channel(self, *, app):
        channel = app.channel()
        assert isinstance(channel, Channel)
        assert isinstance(channel, ChannelT)
        assert app.channel(key_type='x').key_type == 'x'
        assert app.channel(value_type='x').value_type == 'x'
        assert app.channel(maxsize=303).maxsize == 303

    def test_agent(self, *, app):
        with patch('faust.app.base.venusian') as venusian:
            @app.agent()
            async def foo(stream):
                ...

            assert foo.name
            assert app.agents[foo.name] is foo

            venusian.attach.assert_called_once_with(foo, category=SCAN_AGENT)

    @pytest.mark.asyncio
    async def test_on_agent_error(self, *, app):
        app._consumer = None
        agent = Mock(name='agent', autospec=Agent)
        await app._on_agent_error(agent, KeyError())

    @pytest.mark.asyncio
    async def test_on_agent_error__consumer(self, *, app):
        app._consumer = Mock(name='consumer', autospec=Consumer)
        agent = Mock(name='agent', autospec=Agent)
        exc = KeyError()
        await app._on_agent_error(agent, exc)
        app._consumer.on_task_error.assert_called_with(exc)

    @pytest.mark.asyncio
    async def test_on_agent_error__MemoryError(self, *, app):
        app._consumer = Mock(name='consumer', autospec=Consumer)
        app._consumer.on_task_error.side_effect = MemoryError()
        agent = Mock(name='agent', autospec=Agent)
        exc = KeyError()
        with pytest.raises(MemoryError):
            await app._on_agent_error(agent, exc)
        app._consumer.on_task_error.assert_called_with(exc)

    def test_task(self, *, app):
        with patch('faust.app.base.venusian') as venusian:
            @app.task
            async def foo():
                ...

            venusian.attach.assert_called_once_with(foo, category=SCAN_TASK)
            assert foo in app._tasks

    @pytest.mark.asyncio
    async def test_task__on_leader(self, *, app):
        @app.task(on_leader=True)
        async def mytask(app):
            return app

        app.is_leader = Mock(return_value=False)
        assert await mytask() is None

        app.is_leader = Mock(return_value=True)
        assert await mytask() is app

    @pytest.mark.asyncio
    async def test_timer(self, *, app):
        did_execute = Mock(name='did_execute')
        app._producer = Mock(name='producer', flush=AsyncMock())

        @app.timer(0.1)
        async def foo():
            did_execute()
            await app.stop()

        await foo()
        did_execute.assert_called_once_with()

    @pytest.mark.asyncio
    async def test_timer__sleep_stopped(self, *, app):
        did_execute = Mock(name='did_execute')
        app.sleep = AsyncMock()

        def on_sleep(seconds, **kwargs):
            app._stopped.set()

        app.sleep.coro.side_effect = on_sleep

        @app.timer(0.1)
        async def foo():
            did_execute()

        await foo()

    @pytest.mark.asyncio
    async def test_timer__on_leader_not_leader(self, *, app):
        did_execute = Mock(name='did_execute')
        app.is_leader = Mock(return_value=False)
        app.sleep = AsyncMock()

        def on_sleep(seconds, **kwargs):
            if app.sleep.call_count >= 3:
                app._stopped.set()
        # cannot use list side_effect arg as it causes
        # StopIteration to be raised.
        app.sleep.coro.side_effect = on_sleep

        @app.timer(300.0, on_leader=True)
        async def foo():
            did_execute()

        await foo()

        assert app.sleep.call_count == 3
        did_execute.assert_not_called()

    @pytest.mark.asyncio
    async def test_timer__on_leader_is_leader(self, *, app):
        did_execute = Mock(name='did_execute')
        app.is_leader = Mock(return_value=True)
        app.sleep = AsyncMock()

        def on_sleep(seconds, **kwargs):
            if app.sleep.call_count >= 3:
                app._stopped.set()
        # cannot use list side_effect arg as it causes
        # StopIteration to be raised.
        app.sleep.coro.side_effect = on_sleep

        @app.timer(300.0, on_leader=True)
        async def foo(app):
            did_execute()

        await foo()

        assert app.sleep.call_count == 3
        assert did_execute.call_count == 2

    @pytest.mark.asyncio
    async def test_crontab(self, *, app):
        did_execute = Mock(name='did_execute')
        app._producer = Mock(name='producer', flush=AsyncMock())

        with patch('faust.app.base.cron') as cron:
            cron.secs_for_next.return_value = 0.1

            @app.crontab('* * * * *')
            async def foo():
                did_execute()
                await app.stop()

            await foo()
            did_execute.assert_called_once_with()

    @pytest.mark.asyncio
    async def test_crontab__on_leader_not_leader(self, *, app):
        did_execute = Mock(name='did_execute')
        with patch('faust.app.base.cron') as cron:
            cron.secs_for_next.return_value = 0.1

            @app.crontab('* * * * *', on_leader=True)
            async def foo():
                did_execute()

        app.is_leader = Mock(return_value=False)
        app.sleep = AsyncMock()

        def on_sleep(seconds, **kwargs):
            if app.sleep.call_count >= 3:
                app._stopped.set()
        app.sleep.coro.side_effect = on_sleep

        await foo()
        assert app.sleep.call_count == 3
        did_execute.assert_not_called()

    @pytest.mark.asyncio
    async def test_crontab__on_leader_is_leader(self, *, app):
        did_execute = Mock(name='did_execute')
        with patch('faust.app.base.cron') as cron:
            cron.secs_for_next.return_value = 0.1

            @app.crontab('* * * * *', on_leader=True)
            async def foo(app):
                did_execute()

        app.is_leader = Mock(return_value=True)
        app.sleep = AsyncMock()

        def on_sleep(seconds, **kwargs):
            if app.sleep.call_count >= 3:
                app._stopped.set()
        app.sleep.coro.side_effect = on_sleep

        await foo()
        assert app.sleep.call_count == 3
        assert did_execute.call_count == 2

    def test_service(self, *, app):

        @app.service
        class Foo(Service):
            ...

        assert Foo in app._extra_services

    def test_is_leader(self, *, app):
        app._leader_assignor = Mock(
            name='_leader_assignor',
            autospec=LeaderAssignor,
        )
        app._leader_assignor.is_leader.return_value = True
        assert app.is_leader()

    def test_Table(self, *, app):
        table = app.Table('name')
        assert app.tables.data['name'] is table

    def test_SetTable(self, *, app):
        table = app.SetTable('name')
        assert app.tables.data['name'] is table

    def test_page(self, *, app):

        with patch('faust.app.base.venusian') as venusian:

            @app.page('/foo')
            async def view(self, request):
                ...

            assert '/foo' in app.web.views

            venusian.attach.assert_called_once_with(view, category=SCAN_PAGE)

    def test_page__with_cors_options(self, *, app):

        with patch('faust.app.base.venusian') as venusian:

            @app.page(
                '/foo',
                cors_options={
                    'http://foo.example.com': ResourceOptions(
                        allow_credentials=True,
                        expose_headers='*',
                        allow_headers='*',
                        max_age=None,
                        allow_methods='*',
                    ),
                },
            )
            async def view(self, request):
                ...

            assert '/foo' in app.web.views

            venusian.attach.assert_called_once_with(view, category=SCAN_PAGE)

    def test_page__view_class_but_not_view(self, *, app):
        with pytest.raises(TypeError):
            @app.page('/foo')
            class Foo:
                ...

    @pytest.mark.asyncio
    async def test_table_route__query_param(self, *, app):
        table = app.Table('foo')
        view = Mock()
        request = Mock()
        app.router.route_req = AsyncMock()

        @app.table_route(table, query_param='q')
        async def routed(self, request):
            return 42

        request.query = {'q': 'KEY'}

        ret = await routed(view, request)
        assert ret is app.router.route_req.coro.return_value

        app.router.route_req.coro.side_effect = SameNode()
        ret = await routed(view, request)
        assert ret == 42

    @pytest.mark.asyncio
    async def test_table_route__match_info(self, *, app):
        table = app.Table('foo')
        view = Mock()
        request = Mock()
        app.router.route_req = AsyncMock()

        @app.table_route(table, match_info='q')
        async def routed(self, request):
            return 42

        request.match_info = {'q': 'KEY'}

        ret = await routed(view, request)
        assert ret is app.router.route_req.coro.return_value

        app.router.route_req.coro.side_effect = SameNode()
        ret = await routed(view, request)
        assert ret == 42

    @pytest.mark.asyncio
    async def test_table_route__exact_key(self, *, app):
        table = app.Table('foo')
        view = Mock()
        request = Mock()
        app.router.route_req = AsyncMock()

        @app.table_route(table, exact_key='active')
        async def routed(self, request):
            return 42

        ret = await routed(view, request)
        assert ret is app.router.route_req.coro.return_value

        app.router.route_req.coro.side_effect = SameNode()
        ret = await routed(view, request)
        assert ret == 42

    def test_table_route__compat_shard_param(self, *, app):
        table = app.Table('foo')
        with pytest.warns(DeprecationWarning):
            @app.table_route(table, shard_param='x')
            async def view(self, request):
                ...

    def test_table_route__query_param_and_shard_param(self, *, app):
        table = app.Table('foo')
        with pytest.warns(DeprecationWarning):
            with pytest.raises(TypeError):
                @app.table_route(table, query_param='q', shard_param='x')
                async def view(self, request):
                    ...

    def test_table_route__missing_param(self, *, app):
        table = app.Table('foo')
        with pytest.raises(TypeError):
            @app.table_route(table)
            async def view(self, request):
                ...

    def test_command(self, *, app):
        @app.command()
        async def foo():
            ...

    def test_command__with_base(self, *, app):
        class MyBase(AppCommand):
            ...

        @app.command(base=MyBase)
        async def foo():
            ...

        assert issubclass(foo, MyBase)

    @pytest.mark.asyncio
    async def test_start_client(self, *, app):
        app.topics.wait_for_subscriptions = AsyncMock()
        app.maybe_start = AsyncMock(name='app.maybe_start')
        await app.start_client()
        assert app.client_only
        app.maybe_start.assert_called_once_with()

    @pytest.mark.asyncio
    async def test_maybe_start_client(self, *, app):
        app.start_client = AsyncMock(name='start_client')
        app._started.set()
        await app.maybe_start_client()
        app.start_client.assert_not_called()

        app._started.clear()
        await app.maybe_start_client()
        app.start_client.assert_called_once_with()

    @pytest.mark.asyncio
    async def test_commit(self, *, app):
        app.topics = Mock(
            name='topics',
            autospec=Conductor,
            commit=AsyncMock(),
        )
        await app.commit({1})
        app.topics.commit.assert_called_with({1})

    def test_Worker(self, *, app):
        app.conf = Mock(name='conf', autospec=Settings)
        worker = app.Worker(loglevel=10)
        app.conf.Worker.assert_called_once_with(app, loglevel=10)
        assert worker is app.conf.Worker()

    def test_create_directories(self, *, app):
        app.conf = Mock(name='conf', autospec=Settings)

        app._create_directories()

        app.conf.datadir.mkdir.assert_called_once_with(exist_ok=True)
        app.conf.appdir.mkdir.assert_called_once_with(exist_ok=True)
        app.conf.tabledir.mkdir.assert_called_once_with(exist_ok=True)

    @pytest.mark.asyncio
    async def test_maybe_start_producer(self, *, app):
        app.in_transaction = True
        assert await app.maybe_start_producer() is app.consumer.transactions

        app.in_transaction = False
        app.producer = Mock(maybe_start=AsyncMock())
        assert await app.maybe_start_producer() is app.producer
        app.producer.maybe_start.coro.assert_called_once_with()

    def test_repr(self, *, app):
        assert repr(app)

    def test_repr__unfinialized(self, *, app):
        app._conf = None
        assert repr(app)

    def test_monitor(self, *, app):
        assert app._monitor is None
        app.conf.Monitor = Mock(
            name='Monitor',
            return_value=Mock(autospec=Monitor),
        )
        monitor = app.monitor
        app.conf.Monitor.assert_called_once_with(
            loop=app.loop, beacon=app.beacon)
        assert monitor is app.conf.Monitor()
        assert app.monitor is monitor
        assert app._monitor is monitor

        monitor2 = app.monitor = Mock(
            name='monitor2',
            autospec=Monitor,
        )
        assert app._monitor is monitor2
        assert app.monitor is monitor2

    def test_fetcher(self, *, app):
        app.transport.Fetcher = Mock(
            name='Fetcher',
            return_value=Mock(autospec=Fetcher),
        )
        fetcher = app._fetcher
        app.transport.Fetcher.assert_called_once_with(
            app, loop=app.loop, beacon=app.beacon,
        )
        assert fetcher is app.transport.Fetcher()

    def test_reply_consumer(self, *, app):
        with patch('faust.app.base.ReplyConsumer') as ReplyConsumer:
            reply_consumer = app._reply_consumer
            ReplyConsumer.assert_called_once_with(
                app, loop=app.loop, beacon=app.beacon)
            assert reply_consumer is ReplyConsumer()

    def test_label(self, *, app):
        assert app.label

    def test_cache(self, *, app):
        assert app.cache
        assert app.cache is app._cache
        obj = object()
        app.cache = obj
        assert app.cache is obj

    def test_http_client(self, *, app):
        app.conf.HttpClient = Mock(name='HttpClient')
        assert app._http_client is None
        client = app.http_client
        app.conf.HttpClient.assert_called_once_with()
        assert client is app.conf.HttpClient()
        assert app._http_client is client
        assert app.http_client is client

        obj = object()
        app.http_client = obj
        assert app.http_client is obj

    def test_leader_assignor(self, *, app):
        leader_assignor = app._leader_assignor
        assert isinstance(leader_assignor, LeaderAssignorT)
        assert isinstance(leader_assignor, LeaderAssignor)
        assert leader_assignor.app is app
        assert leader_assignor.beacon.parent is app.beacon


class test_AppConfiguration:

    def test_conf__before_finalized(self, *, monkeypatch, app):
        app.finalized = False
        monkeypatch.setattr('faust.app.base.STRICT', False)
        app.conf.id
        monkeypatch.setattr('faust.app.base.STRICT', True)
        with pytest.raises(ImproperlyConfigured):
            app.conf.id

    def test_set_conf(self, *, app):
        conf = Mock(name='conf', autospec=Settings)
        app.conf = conf
        assert app.conf is conf

    @pytest.mark.parametrize('config_source', [
        ConfigClass,
        CONFIG_DICT,
        CONFIG_PATH,
    ])
    def test_config_From_object(self, config_source, *, app):
        on_before = app.on_before_configured.connect(Mock(name='on_before'))
        on_config = app.on_configured.connect(Mock(name='on_config'))
        on_after = app.on_after_configured.connect(Mock(name='on_after'))

        app.configured = False
        app.finalized = False
        app.config_from_object(config_source)
        app._conf = None
        app.finalized = True

        app.configured = False
        with pytest.warns(AlreadyConfiguredWarning):
            app.config_from_object(config_source)

        assert app._config_source is config_source
        app._config_source = None

        app.configured = True
        with pytest.warns(AlreadyConfiguredWarning):
            app.config_from_object(config_source)

        assert app._config_source is config_source
        on_before.assert_called_with(app, signal=app.on_before_configured)
        on_config.assert_called_with(app, app.conf, signal=app.on_configured)
        on_after.assert_called_with(app, signal=app.on_after_configured)
        assert app.conf.broker == [URL('kafka://foo')]
        assert app.conf.stream_buffer_maxsize == 1

    def test_finalize__no_id(self, *, app):
        with pytest.warns(AlreadyConfiguredWarning):
            app.conf.id = None
        app.finalized = False
        with pytest.raises(ImproperlyConfigured):
            app.finalize()

    def test_load_settings_from_source__no_attribute(self, *, app):
        with pytest.raises(AttributeError):
            app._load_settings_from_source('faust.app.base.NOTEXIST')
        assert app._load_settings_from_source(
            'faust.app.base.NOTEXIST', silent=True) == {}

    def test_load_settings_from_source__import_error(self, *, app):
        with pytest.raises(ImportError):
            app._load_settings_from_source('zxzc')
        assert app._load_settings_from_source('zxzc', silent=True) == {}

    def test_load_settings_with_compat_and_new_settings(self, *, app):
        config = {
            'client_id': 'foo',
            'broker_client_id': 'bar',
        }
        with pytest.warns(AlreadyConfiguredWarning):
            with pytest.raises(ImproperlyConfigured):
                app.config_from_object(config)

    @pytest.mark.asyncio
    async def test_wait_for_table_recovery__producer_only(self, *, app):
        app.producer_only = True
        assert await app._wait_for_table_recovery_completed() is False

    @pytest.mark.asyncio
    async def test_wait_for_table_recovery__client_only(self, *, app):
        app.client_only = True
        assert await app._wait_for_table_recovery_completed() is False<|MERGE_RESOLUTION|>--- conflicted
+++ resolved
@@ -433,11 +433,7 @@
         fixup2 = Mock(name='fixup2', autospec=Fixup)
         app.fixups = [fixup1, fixup2]
         app.worker_init()
-<<<<<<< HEAD
-=======
         app.worker_init_post_autodiscover()
-
->>>>>>> 18f446a7
         fixup1.on_worker_init.assert_called_once_with()
         fixup2.on_worker_init.assert_called_once_with()
 
